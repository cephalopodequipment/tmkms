//! A session with a validator node

use std::io::Write;
use std::net::TcpStream;
use std::sync::Arc;

<<<<<<< HEAD
use ed25519::Keyring;
use error::Error;
=======
use error::Error;
use rpc::{Request, Response, SignRequest, SignResponse};
use ed25519::{Keyring, PublicKey};
>>>>>>> 31333ec1

/// A (soon-to-be-encrypted) session with a validator node
pub struct Session {
    /// TCP connection to a validator node
    socket: TcpStream,

    /// Keyring of signature keys
    keyring: Arc<Keyring>,
}

impl Session {
    /// Create a new session with the validator at the given address/port
    pub fn new(addr: &str, port: u16, keyring: Arc<Keyring>) -> Result<Self, Error> {
        debug!("Connecting to {}:{}...", addr, port);
        let socket = TcpStream::connect(format!("{}:{}", addr, port))?;
        Ok(Self { socket, keyring })
    }

    /// Handle an incoming request from the validator
    pub fn handle_request(&mut self) -> Result<bool, Error> {
        let response = match Request::read(&mut self.socket)? {
            Request::Sign(ref req) => self.sign(req)?,
            #[cfg(debug_assertions)]
            Request::PoisonPill => return Ok(false),
        };

        self.socket.write_all(&response.to_vec())?;
        Ok(true)
    }

    /// Perform a digital signature operation
    fn sign(&mut self, request: &SignRequest) -> Result<Response, Error> {
        let pk = PublicKey::from_bytes(&request.public_key)?;
        let signature = self.keyring.sign(&pk, &request.msg)?;

        Ok(Response::Sign(SignResponse {
            sig: signature.as_bytes().to_vec(),
        }))
    }
}<|MERGE_RESOLUTION|>--- conflicted
+++ resolved
@@ -4,14 +4,9 @@
 use std::net::TcpStream;
 use std::sync::Arc;
 
-<<<<<<< HEAD
-use ed25519::Keyring;
-use error::Error;
-=======
 use error::Error;
 use rpc::{Request, Response, SignRequest, SignResponse};
 use ed25519::{Keyring, PublicKey};
->>>>>>> 31333ec1
 
 /// A (soon-to-be-encrypted) session with a validator node
 pub struct Session {
