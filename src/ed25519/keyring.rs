use signatory::{
    self,
    ed25519::{Ed25519Signature, FromSeed, Seed},
    encoding::{Decode, Encode, Encoding},
};
use signatory_dalek::Ed25519Signer as DalekSigner;
use std::{collections::HashMap, panic::RefUnwindSafe, path::Path};

use super::{PublicKey, Signer};
use config::ProviderConfig;
use error::Error;

use super::signer::dalek;
#[cfg(feature = "yubihsm-provider")]
use super::signer::yubihsm;

pub struct Keyring {
    secret_connection_signer: DalekSigner,
    signing_keys: HashMap<PublicKey, Signer>,
}

impl Keyring {
    /// Create a keyring from the given provider configuration
    pub fn from_config(seccon_key_path: &Path, config: &ProviderConfig) -> Result<Self, Error> {
        let secret_connection_signer = create_seccon_signer(seccon_key_path)?;

        let mut signers = Vec::<Signer>::new();
        dalek::create_signers(&mut signers, config.dalek.as_ref())?;

        #[cfg(feature = "yubihsm-provider")]
        yubihsm::create_signers(&mut signers, &config.yubihsm)?;

        let mut signing_keys = HashMap::new();

        for mut signer in signers {
            let public_key = signer.public_key;
            info!(
                "Added {}:{} {}",
                signer.provider_name, signer.key_id, signer.public_key
            );
            signing_keys.insert(signer.public_key, signer);
        }

        Ok(Self {
            secret_connection_signer,
            signing_keys,
        })
    }

    /// Get the signer which authenticates new `SecretConnection` sessions
    pub fn secret_connection_signer(&self) -> &DalekSigner {
        &self.secret_connection_signer
    }

    /// Sign a message using the secret key associated with the given public key
    /// (if it is in our keyring)
<<<<<<< HEAD
    pub fn sign(&self, _public_key: &PublicKey, msg: &[u8]) -> Result<Signature, Error> {
        if self.keys.len() != 0 {
            err!(ConfigError, "There isn't only one signer");
        }
        let mut vals = self.keys.values();
        let signer = vals.next().unwrap();
        // TODO(ismail): this is what this ought to look like
        // - make sure we actually have a pubkey at hand for each signing request
//        let signer = self
//            .keys
//            .get(public_key)
//            .ok_or_else(|| err!(InvalidKey, "not in keyring: {}", public_key))?;
=======
    pub fn sign(&self, public_key: &PublicKey, msg: &[u8]) -> Result<Ed25519Signature, Error> {
        let signer = self
            .signing_keys
            .get(public_key)
            .ok_or_else(|| err!(InvalidKey, "not in keyring: {}", public_key))?;
>>>>>>> 956f1b9b

        signer.sign(msg)
    }
}

// TODO: ensure keyring is actually unwind safe
// The `yubihsm-rs` crate uses interior mutability, for example, and
// therefore is generally not unwind safe, but should theoretically be
// panic-free barring any bugs in the implementation
impl RefUnwindSafe for Keyring {}

/// Signatory encoding for the secret key
const SECCON_KEY_ENCODING: Encoding = Encoding::Raw;

/// Load the key for the `SecretConnection`
fn create_seccon_signer(key_path: &Path) -> Result<DalekSigner, Error> {
    let seed = if key_path.exists() {
        Seed::decode_from_file(key_path, SECCON_KEY_ENCODING)?
    } else {
        let s = Seed::generate();
        s.encode_to_file(key_path, SECCON_KEY_ENCODING)?;
        s
    };

    let signer = DalekSigner::from_seed(seed);

    info!(
        "KMS node ID: {}",
        PublicKey::from(signatory::public_key(&signer)?)
    );

    Ok(signer)
}<|MERGE_RESOLUTION|>--- conflicted
+++ resolved
@@ -52,28 +52,25 @@
         &self.secret_connection_signer
     }
 
+    pub fn get_default_signer(&self) -> &Signer {
+        let mut vals = self.signing_keys.values();
+        let signer = vals.next().unwrap();
+        signer
+    }
     /// Sign a message using the secret key associated with the given public key
     /// (if it is in our keyring)
-<<<<<<< HEAD
-    pub fn sign(&self, _public_key: &PublicKey, msg: &[u8]) -> Result<Signature, Error> {
-        if self.keys.len() != 0 {
+    pub fn sign(&self, _public_key: &PublicKey, msg: &[u8]) -> Result<Ed25519Signature, Error> {
+        if self.signing_keys.len() != 0 {
             err!(ConfigError, "There isn't only one signer");
         }
-        let mut vals = self.keys.values();
+        let mut vals = self.signing_keys.values();
         let signer = vals.next().unwrap();
         // TODO(ismail): this is what this ought to look like
         // - make sure we actually have a pubkey at hand for each signing request
-//        let signer = self
-//            .keys
-//            .get(public_key)
-//            .ok_or_else(|| err!(InvalidKey, "not in keyring: {}", public_key))?;
-=======
-    pub fn sign(&self, public_key: &PublicKey, msg: &[u8]) -> Result<Ed25519Signature, Error> {
-        let signer = self
-            .signing_keys
-            .get(public_key)
-            .ok_or_else(|| err!(InvalidKey, "not in keyring: {}", public_key))?;
->>>>>>> 956f1b9b
+        //        let signer = self
+        //            .signing_keys
+        //            .get(public_key)
+        //            .ok_or_else(|| err!(InvalidKey, "not in keyring: {}", public_key))?;
 
         signer.sign(msg)
     }
