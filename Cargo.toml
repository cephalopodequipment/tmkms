--- conflicted
+++ resolved
@@ -23,8 +23,8 @@
 failure_derive = "0.1"
 hkdf = "0.5"
 lazy_static = "1"
-prost = { git = "https://github.com/Liamsi/prost", branch = "prost_amino_derive" }
-prost-derive = { git = "https://github.com/Liamsi/prost", branch = "prost_amino_derive" }
+prost-amino = { git = "https://github.com/tendermint/amino_rs", branch = "master"}
+prost-derive = { git = "https://github.com/tendermint/amino_rs/", branch = "master"}
 rand = "0.5"
 ring = "0.13"
 serde = "1.0"
@@ -36,12 +36,7 @@
 signatory-yubihsm = { version = "0.10", optional = true }
 subtle-encoding = "0.2"
 x25519-dalek = { version = "0.3", default-features = false, features = ["std", "u64_backend"] }
-<<<<<<< HEAD
-prost-amino = { git = "https://github.com/tendermint/amino_rs", branch = "master"}
-prost-derive = { git = "https://github.com/tendermint/amino_rs/", branch = "master"}
 
-=======
->>>>>>> 9aeb12e8
 
 [features]
 default = ["softsign", "yubihsm"]
